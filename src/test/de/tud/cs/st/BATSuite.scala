/* License (BSD Style License):
*  Copyright (c) 2009, 2011
*  Software Technology Group
*  Department of Computer Science
*  Technische Universität Darmstadt
*  All rights reserved.
*
*  Redistribution and use in source and binary forms, with or without
*  modification, are permitted provided that the following conditions are met:
*
*  - Redistributions of source code must retain the above copyright notice,
*    this list of conditions and the following disclaimer.
*  - Redistributions in binary form must reproduce the above copyright notice,
*    this list of conditions and the following disclaimer in the documentation
*    and/or other materials provided with the distribution.
*  - Neither the name of the Software Technology Group or Technische 
*    Universität Darmstadt nor the names of its contributors may be used to 
*    endorse or promote products derived from this software without specific 
*    prior written permission.
*
*  THIS SOFTWARE IS PROVIDED BY THE COPYRIGHT HOLDERS AND CONTRIBUTORS "AS IS"
*  AND ANY EXPRESS OR IMPLIED WARRANTIES, INCLUDING, BUT NOT LIMITED TO, THE
*  IMPLIED WARRANTIES OF MERCHANTABILITY AND FITNESS FOR A PARTICULAR PURPOSE
*  ARE DISCLAIMED. IN NO EVENT SHALL THE COPYRIGHT OWNER OR CONTRIBUTORS BE
*  LIABLE FOR ANY DIRECT, INDIRECT, INCIDENTAL, SPECIAL, EXEMPLARY, OR
*  CONSEQUENTIAL DAMAGES (INCLUDING, BUT NOT LIMITED TO, PROCUREMENT OF
*  SUBSTITUTE GOODS OR SERVICES; LOSS OF USE, DATA, OR PROFITS; OR BUSINESS
*  INTERRUPTION) HOWEVER CAUSED AND ON ANY THEORY OF LIABILITY, WHETHER IN
*  CONTRACT, STRICT LIABILITY, OR TORT (INCLUDING NEGLIGENCE OR OTHERWISE)
*  ARISING IN ANY WAY OUT OF THE USE OF THIS SOFTWARE, EVEN IF ADVISED OF THE
*  POSSIBILITY OF SUCH DAMAGE.
*/
package de.tud.cs.st

import org.scalatest.Suites
import de.tud.cs.st.bat.resolved.dependency.BasicDepExtractorTest

/**
 * Runs all tests related to BAT.
 *
 * @author Michael Eichberg
 * @author Sebastian Hartte
 */
class BATSuite extends Suites(

<<<<<<< HEAD
  // UTIL...
  new util.collection.ArraysTest,
=======
		// UTIL...
		new util.collection.ArraysTest,
		
		// BAT...
		new bat.resolved.ObjectTypeTest,
		new bat.resolved.ArrayTypeTest,
		new bat.resolved.FieldTypeTest,
		new bat.resolved.MethodDescriptorTest,
		new bat.resolved.AttributesTest,
>>>>>>> 2d479817

  // BAT...
  new bat.resolved.ObjectTypeTest,
  new bat.resolved.ArrayTypeTest,
  new bat.resolved.FieldTypeTest,
  new bat.resolved.MethodDescriptorTest,

  // REGRESSION tests
  new bat.RegressionSuite,

  // Dependency Extractor tests
  new bat.resolved.dependency.BasicDepExtractorTest,
  new bat.resolved.dependency.DepExtractorTest)<|MERGE_RESOLUTION|>--- conflicted
+++ resolved
@@ -43,26 +43,15 @@
  */
 class BATSuite extends Suites(
 
-<<<<<<< HEAD
   // UTIL...
   new util.collection.ArraysTest,
-=======
-		// UTIL...
-		new util.collection.ArraysTest,
 		
-		// BAT...
-		new bat.resolved.ObjectTypeTest,
-		new bat.resolved.ArrayTypeTest,
-		new bat.resolved.FieldTypeTest,
-		new bat.resolved.MethodDescriptorTest,
-		new bat.resolved.AttributesTest,
->>>>>>> 2d479817
-
   // BAT...
   new bat.resolved.ObjectTypeTest,
   new bat.resolved.ArrayTypeTest,
   new bat.resolved.FieldTypeTest,
   new bat.resolved.MethodDescriptorTest,
+  new bat.resolved.AttributesTest,
 
   // REGRESSION tests
   new bat.RegressionSuite,
