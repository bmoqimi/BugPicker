--- conflicted
+++ resolved
@@ -47,11 +47,7 @@
 @RunWith(classOf[JUnitRunner])
 class ArchitectureTest extends FlatSpec with Matchers with BeforeAndAfterAll {
 
-<<<<<<< HEAD
     behavior of "the Abstract Interpretation Framework's implemented architecture"
-=======
-    behavior of "OPAL-AI's implemented architecture"
->>>>>>> c46e8377
 
     it should "be consistent with the specified architecture" in {
         val expected =
