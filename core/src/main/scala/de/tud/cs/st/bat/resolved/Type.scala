--- conflicted
+++ resolved
@@ -334,10 +334,6 @@
 
     def atype: Int
 
-<<<<<<< HEAD
-    final val id: Int = Int.MinValue + atype
-=======
->>>>>>> 749dd0e3
 }
 
 sealed abstract class ByteType private () extends BaseType {
