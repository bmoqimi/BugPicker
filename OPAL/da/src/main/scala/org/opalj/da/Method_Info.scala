/* BSD 2-Clause License:
 * Copyright (c) 2009 - 2014
 * Software Technology Group
 * Department of Computer Science
 * Technische Universität Darmstadt
 * All rights reserved.
 *
 * Redistribution and use in source and binary forms, with or without
 * modification, are permitted provided that the following conditions are met:
 *
 *  - Redistributions of source code must retain the above copyright notice,
 *    this list of conditions and the following disclaimer.
 *  - Redistributions in binary form must reproduce the above copyright notice,
 *    this list of conditions and the following disclaimer in the documentation
 *    and/or other materials provided with the distribution.
 * 
 * THIS SOFTWARE IS PROVIDED BY THE COPYRIGHT HOLDERS AND CONTRIBUTORS "AS IS"
 * AND ANY EXPRESS OR IMPLIED WARRANTIES, INCLUDING, BUT NOT LIMITED TO, THE
 * IMPLIED WARRANTIES OF MERCHANTABILITY AND FITNESS FOR A PARTICULAR PURPOSE
 * ARE DISCLAIMED. IN NO EVENT SHALL THE COPYRIGHT OWNER OR CONTRIBUTORS BE
 * LIABLE FOR ANY DIRECT, INDIRECT, INCIDENTAL, SPECIAL, EXEMPLARY, OR
 * CONSEQUENTIAL DAMAGES (INCLUDING, BUT NOT LIMITED TO, PROCUREMENT OF
 * SUBSTITUTE GOODS OR SERVICES; LOSS OF USE, DATA, OR PROFITS; OR BUSINESS
 * INTERRUPTION) HOWEVER CAUSED AND ON ANY THEORY OF LIABILITY, WHETHER IN
 * CONTRACT, STRICT LIABILITY, OR TORT (INCLUDING NEGLIGENCE OR OTHERWISE) 
 * ARISING IN ANY WAY OUT OF THE USE OF THIS SOFTWARE, EVEN IF ADVISED OF THE
 * POSSIBILITY OF SUCH DAMAGE.
 */
package org.opalj
package da

import scala.xml.Node

/**
 * @author Michael Eichberg
 * @author Wael Alkhatib
 * @author Isbel Isbel
 * @author Noorulla Sharief
 */
case class Method_Info(
        access_flags: Int,
        name_index: Constant_Pool_Index,
        descriptor_index: Constant_Pool_Index,
        attributes: Attributes) {

<<<<<<< HEAD
    def name(implicit cp: Constant_Pool): String = cp(name_index).toString(cp)

    def descriptor(implicit cp: Constant_Pool): String = cp(descriptor_index).asString

    def toJava(implicit cp: Constant_Pool): String = parseMethodDescriptor(name, descriptor)

=======
    /**
     * @param definingTypeFQN The FQN of the class defining this field.
     */
>>>>>>> f97465b5
    def toXHTML(methodIndex: Int)(implicit cp: Constant_Pool): Node = {
        val flags = methodAccessFlagsToString(access_flags)
        val filter_flags =
            org.opalj.bi.VisibilityModifier.get(access_flags) match {
                case None ⇒
                    val ac = flags
                    if (ac.length() == 0)
                        "default"
                    else
                        ac+" default"
                case _ ⇒
                    flags
            }

        <div class="method" name={ name } flags={ filter_flags } id={ s"m$methodIndex" }>
            <div class="method_signature">
                <span class="access_flags">{ flags }</span>
                <span>{ this.toJava }</span>
                <a href="#" class="tooltip">{ name_index } <span>{ cp(name_index) }</span></a>
            </div>
            { attributesToXHTML(methodIndex) }
        </div>
    }

    def compare(other: Method_Info)(implicit cp: Constant_Pool): Int = {
        this.toJava compare other.toJava
    }

    def <(other: Method_Info)(implicit cp: Constant_Pool): Boolean = this.compare(other) < 0

    private[this] def attributesToXHTML(methodIndex: Int)(implicit cp: Constant_Pool) = {
        for (attribute ← attributes) yield {
            attribute match {
                case codeAttribute: Code_attribute ⇒
                    codeAttribute.toXHTML(methodIndex)
                case _ ⇒
                    attribute.toXHTML(cp)
            }
        }
    }
}<|MERGE_RESOLUTION|>--- conflicted
+++ resolved
@@ -43,18 +43,15 @@
         descriptor_index: Constant_Pool_Index,
         attributes: Attributes) {
 
-<<<<<<< HEAD
     def name(implicit cp: Constant_Pool): String = cp(name_index).toString(cp)
 
     def descriptor(implicit cp: Constant_Pool): String = cp(descriptor_index).asString
 
     def toJava(implicit cp: Constant_Pool): String = parseMethodDescriptor(name, descriptor)
 
-=======
     /**
      * @param definingTypeFQN The FQN of the class defining this field.
      */
->>>>>>> f97465b5
     def toXHTML(methodIndex: Int)(implicit cp: Constant_Pool): Node = {
         val flags = methodAccessFlagsToString(access_flags)
         val filter_flags =
