package org.opalj
package bugpicker

import scalafx.application.JFXApp
import scalafx.scene.Scene
import scalafx.geometry.Insets
import scalafx.scene.layout.{ BorderPane, VBox }
import scalafx.application.JFXApp.PrimaryStage
import scalafx.scene.control.{ TitledPane, TextArea, ToolBar, Button }
import scalafx.scene.web.WebView
import scalafx.scene.control.{ MenuBar, Menu, MenuItem }
import scalafx.event.{ Event, ActionEvent }
import scalafx.scene.control.SplitPane
import scalafx.Includes._
import scalafx.scene.control.Label
import scalafx.stage.FileChooser
import scalafx.stage.DirectoryChooser
import scalafx.stage.Stage
import org.opalj.bugpicker.DeadCode._
import java.io.ByteArrayOutputStream
import java.io.PrintStream
import java.io.OutputStream
import scala.concurrent.FutureTaskRunner
import java.util.concurrent.FutureTask
import org.opalj.br.analyses._
import org.opalj.ai.debug.XHTML
import org.opalj.br.analyses.BasicReport
import org.opalj.util.PerformanceEvaluation._
import scalafx.concurrent.Task
import javafx.{ concurrent ⇒ jfxc }
import scala.xml.Node
import scalafx.event.EventType
import scalafx.event.EventHandler
import scalafx.concurrent.WorkerStateEvent
import java.util.EventListener
import scalafx.concurrent.WorkerStateEvent
import javafx.collections.ObservableList
import java.io.File
import java.net.URL
import scalafx.collections.ObservableBuffer
import scalafx.scene.control.ListView
import org.opalj.br.analyses.AnalysisExecutor
<<<<<<< HEAD
import org.opalj.br.analyses._
=======
import org.opalj.br.analyses.Analysis
import org.opalj.br.analyses.{ EventType ⇒ ET }
>>>>>>> 95c12654

object bugPicker extends JFXApp {

    object ae extends AnalysisExecutor {
        val deadCodeAnalysis = new DeadCodeAnalysis
        lazy val analysis = new Analysis[URL, BasicReport] {
            override def title: String = deadCodeAnalysis.title

            override def description: String = deadCodeAnalysis.description

            //val pouter = initProgressManagement(2)
            override def analyze(theProject: Project[URL], parameters: Seq[String], initProgressManagement: (Int) ⇒ ProgressManagement) = {
                val results @ (analysisTime, methodsWithDeadCode) =
                    deadCodeAnalysis.analyze(theProject, parameters, initProgressManagement)

                val doc = XHTML.createXHTML(Some(title), DeadCodeAnalysis.resultsAsXHTML(results))

                BasicReport(
                    "Dead code (number of dead branches: "+methodsWithDeadCode.size+") "+
                        f"identified in: ${ns2sec(analysisTime)}%2.2f seconds."
                )
            }
        }
    }
    stage = new PrimaryStage {
        title = "Bug Picker"
        scene = drawScene()
        def drawScene() = {
            val thisScene = new Scene() {
                root = new BorderPane {
                    top = new VBox {
                        content = createViews()
                    }
                }
            }
            thisScene
        }
    }
    var loadedFiles: List[List[File]] = null
    var sourceDir: java.io.File = null
    var project: Project[URL] = null

    def createViews() = {

        val infoText = new TextArea {
            text = "Please use the toolbar to load the project"
        }
        val resultWebview = new WebView()
        val sourceWebview = new WebView()
        var files: List[java.io.File] = List()
        var doc: Node = null
        var br: BasicReport = null
<<<<<<< HEAD
        //type ET = EventType
=======
        type Event = org.opalj.br.analyses.Event
>>>>>>> 95c12654
        object Worker extends Task(new jfxc.Task[String] {

            protected def call(): String = {
                //val project = new Project(files(0))
                val deadCodeAnalysis = new DeadCodeAnalysis
<<<<<<< HEAD
                val initProgressManagement : (Int) => ProgressManagement = (x) =>  new ProgressManagement {
                  
                  final def progress(step: Int, evt: Event, msg: Option[String]): Unit = { println(step + "test" + msg.toString())}

            final def isInterrupted: Boolean = false
                }
                val results @ (analysisTime, methodsWithDeadCode) = deadCodeAnalysis.analyze(project, Seq.empty, initProgressManagement )
                doc = XHTML.createXHTML(Some(deadCodeAnalysis.title), DeadCodeAnalysis.resultsAsXHTML(results))
                br = BasicReport(
                    methodsWithDeadCode.toList.sortWith((l, r) ⇒
                        l.classFile.thisType < r.classFile.thisType ||
                            (l.classFile.thisType == r.classFile.thisType && (
                                l.method < r.method || (
                                    l.method == r.method &&
                                    l.ctiPC < r.ctiPC
                                )
                            ))
                    ).mkString(
                        "Dead code (number of dead branches: "+methodsWithDeadCode.size+"): \n",
                        "\n",
                        f"%nIdentified in: ${ns2sec(analysisTime)}%2.2f seconds."))                
                br.message
=======
                val initProgressManagement: Int ⇒ ProgressManagement = (x) ⇒ {
                    new ProgressManagement() {
                        final def progress(step: Int, evt: Event, msg: Option[String]): Unit = { println(x+"with "+msg.toString()) }

                        final def isInterrupted: Boolean = false
                    }
                }
                val results @ (analysisTime, methodsWithDeadCode) = deadCodeAnalysis.analyze(project, Seq.empty, initProgressManagement)
                doc = XHTML.createXHTML(Some(deadCodeAnalysis.title), DeadCodeAnalysis.resultsAsXHTML(results))
                "done"
>>>>>>> 95c12654

            }

        })

        def runAnalysis(files: List[java.io.File]) {
            /**
             * TODO: Prepare some pre-execute hook thing including a loading gif
             */
            /*
            val outps = new ByteArrayOutputStream
            val pst = new PrintStream(outps)
            System.setOut(pst)
            Console.setOut(pst)
            */
            val et = WorkerStateEvent.ANY
            Worker.handleEvent(et) {
                event: WorkerStateEvent ⇒
                    {
                        event.eventType match {
                            case WorkerStateEvent.WORKER_STATE_SUCCEEDED ⇒ {
                                resultWebview.engine.loadContent(doc.toString)
                            }
                            case WorkerStateEvent.WORKER_STATE_SCHEDULED ⇒ {
                                val loadingURL = getClass.getResource("/cat_loading.gif").toURI().toURL()
                                resultWebview.engine.load(loadingURL.toString())
                            }
                            case _default ⇒ println("running")
                        }

                    }

            }
            val thread = new Thread(Worker)
            thread.setDaemon(true)
            thread.start()

        }
        val analyseButton = new Menu("Analysis") {
            items = List(
                new MenuItem("run") {
                    //disable = true
                    onAction = {
                        e: ActionEvent ⇒ runAnalysis(files)
                    }
                }
            )
        }
        /**
         * * We update the text area after the user finishes choosing source and class folders
         */
        def displayProjectInfo(files: List[List[java.io.File]]) {
            val files = loadedFiles(0)
            val sources = loadedFiles(1)
            infoText.text() = ""
            if (!files.isEmpty) {
                if (files(0) != null) {
                    //project = Project(files(0))
                    project = ae.setupProject(files, List[File]())
                    val iterable = project.statistics.iterator
                    for (item ← iterable) {
                        infoText.text() += item.getKey()+" : "+item.getValue().toString+"\n"
                    }

                    //infoText.text = project
                }
                if (sources(0) != null) {
                    sourceDir = files(1)
                    infoText.text() += "\n Source directory is set to: "+sourceDir.toString()
                }

            }
        }

        val menuBar = new MenuBar {
            menus = List(
                new Menu("File") {
                    items = List(
                        new MenuItem("Open") {
                            onAction = { e: ActionEvent ⇒
                                {
                                    loadedFiles = loadProjectStage
                                    if (!loadedFiles(0).isEmpty) {
                                        displayProjectInfo(loadedFiles)
                                    }
                                }
                            }
                        }

                    )
                },
                analyseButton
            )
        }

        val downSplitpane = new SplitPane {}
        downSplitpane.getItems().addAll(resultWebview, sourceWebview)

        List(menuBar, infoText, downSplitpane)
    }

    /**
     * The open File dialog box. Preferrebly this should change into a dialog box
     *  instead of a whole stage and scene
     */
    def loadProjectStage: List[List[File]] = {
        var jars: List[java.io.File] = List()
        var sources: java.io.File = null
        var cancelled = false
        val listview = new ListView[String]()
        val outStage = new Stage {
            outer ⇒
            title = "Load project files"
            width = 800
            height = 400
            scene = new Scene {
                root = new BorderPane {
                    //top = 
                    val vbox = new VBox()
                    vbox.content = {
                        //content = 
                        List(
                            new Label {
                                text = "Select files(jars/.class/directory) to be analysed"
                            },
                            new Button {
                                id = "Select a Jar/Class File"
                                text = "Add Jar/Class Files"
                                onAction = { e: ActionEvent ⇒
                                    {
                                        val fcb = new FileChooser {
                                            title = "Open Dialog"
                                        }
                                        fcb.extensionFilters.addAll(
                                            new FileChooser.ExtensionFilter("Jar Files", "*.jar"),
                                            new FileChooser.ExtensionFilter("Class Files", "*.class"))
                                        jars :::= List(fcb.showOpenDialog(vbox.getScene().getWindow()))
                                        listview.items() += jars(0).toString()

                                    }
                                }
                            },
                            new Label {
                                text = "Choose the  class directory containing jar of class files"
                            },
                            new Button {
                                text = "Open"
                                onAction = { e: ActionEvent ⇒
                                    {
                                        val dc = new DirectoryChooser {
                                            title = "Select Directory"
                                        }
                                        jars :::= List(dc.showDialog(vbox.getScene().window()))
                                        listview.items() += jars(0).toString()

                                    }
                                }
                            },
                            new Label {
                                text = "select the source directory of your project"
                            },

                            new Button {
                                text = "Open"
                                onAction = { e: ActionEvent ⇒
                                    {
                                        val dc = new DirectoryChooser {
                                            title = "Open Dialog"
                                        }

                                        sources = dc.showDialog(vbox.getScene().getWindow())
                                        listview.items() += sources.toString()

                                    }
                                }
                            },

                            listview,

                            new Button {
                                text = "Cancel"
                                onAction = { e: ActionEvent ⇒
                                    {
                                        cancelled = true
                                        outer.close
                                    }
                                }

                            },
                            new Button {
                                text = "Finish"
                                onAction = { e: ActionEvent ⇒
                                    {

                                        outer.close()
                                    }
                                }

                            }

                        )

                    }
                    top = vbox

                }
            }

        }
        outStage.showAndWait
        if (cancelled) {
            jars = null
        }
        val results = List(jars, List(sources))
        results

    }

}<|MERGE_RESOLUTION|>--- conflicted
+++ resolved
@@ -40,12 +40,7 @@
 import scalafx.collections.ObservableBuffer
 import scalafx.scene.control.ListView
 import org.opalj.br.analyses.AnalysisExecutor
-<<<<<<< HEAD
 import org.opalj.br.analyses._
-=======
-import org.opalj.br.analyses.Analysis
-import org.opalj.br.analyses.{ EventType ⇒ ET }
->>>>>>> 95c12654
 
 object bugPicker extends JFXApp {
 
@@ -55,9 +50,9 @@
             override def title: String = deadCodeAnalysis.title
 
             override def description: String = deadCodeAnalysis.description
-
-            //val pouter = initProgressManagement(2)
-            override def analyze(theProject: Project[URL], parameters: Seq[String], initProgressManagement: (Int) ⇒ ProgressManagement) = {
+            
+             //val pouter = initProgressManagement(2)
+            override def analyze(theProject: Project[URL], parameters: Seq[String],initProgressManagement: (Int) ⇒ ProgressManagement ) = {
                 val results @ (analysisTime, methodsWithDeadCode) =
                     deadCodeAnalysis.analyze(theProject, parameters, initProgressManagement)
 
@@ -98,22 +93,17 @@
         var files: List[java.io.File] = List()
         var doc: Node = null
         var br: BasicReport = null
-<<<<<<< HEAD
         //type ET = EventType
-=======
-        type Event = org.opalj.br.analyses.Event
->>>>>>> 95c12654
         object Worker extends Task(new jfxc.Task[String] {
 
             protected def call(): String = {
                 //val project = new Project(files(0))
                 val deadCodeAnalysis = new DeadCodeAnalysis
-<<<<<<< HEAD
                 val initProgressManagement : (Int) => ProgressManagement = (x) =>  new ProgressManagement {
                   
                   final def progress(step: Int, evt: Event, msg: Option[String]): Unit = { println(step + "test" + msg.toString())}
 
-            final def isInterrupted: Boolean = false
+                  final def isInterrupted: Boolean = false
                 }
                 val results @ (analysisTime, methodsWithDeadCode) = deadCodeAnalysis.analyze(project, Seq.empty, initProgressManagement )
                 doc = XHTML.createXHTML(Some(deadCodeAnalysis.title), DeadCodeAnalysis.resultsAsXHTML(results))
@@ -131,18 +121,6 @@
                         "\n",
                         f"%nIdentified in: ${ns2sec(analysisTime)}%2.2f seconds."))                
                 br.message
-=======
-                val initProgressManagement: Int ⇒ ProgressManagement = (x) ⇒ {
-                    new ProgressManagement() {
-                        final def progress(step: Int, evt: Event, msg: Option[String]): Unit = { println(x+"with "+msg.toString()) }
-
-                        final def isInterrupted: Boolean = false
-                    }
-                }
-                val results @ (analysisTime, methodsWithDeadCode) = deadCodeAnalysis.analyze(project, Seq.empty, initProgressManagement)
-                doc = XHTML.createXHTML(Some(deadCodeAnalysis.title), DeadCodeAnalysis.resultsAsXHTML(results))
-                "done"
->>>>>>> 95c12654
 
             }
 
@@ -165,12 +143,12 @@
                         event.eventType match {
                             case WorkerStateEvent.WORKER_STATE_SUCCEEDED ⇒ {
                                 resultWebview.engine.loadContent(doc.toString)
+                                println( br.message )
                             }
                             case WorkerStateEvent.WORKER_STATE_SCHEDULED ⇒ {
                                 val loadingURL = getClass.getResource("/cat_loading.gif").toURI().toURL()
                                 resultWebview.engine.load(loadingURL.toString())
                             }
-                            case _default ⇒ println("running")
                         }
 
                     }
