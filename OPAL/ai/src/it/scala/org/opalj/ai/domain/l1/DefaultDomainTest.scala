/* BSD 2-Clause License:
 * Copyright (c) 2009 - 2014
 * Software Technology Group
 * Department of Computer Science
 * Technische Universität Darmstadt
 * All rights reserved.
 *
 * Redistribution and use in source and binary forms, with or without
 * modification, are permitted provided that the following conditions are met:
 *
 *  - Redistributions of source code must retain the above copyright notice,
 *    this list of conditions and the following disclaimer.
 *  - Redistributions in binary form must reproduce the above copyright notice,
 *    this list of conditions and the following disclaimer in the documentation
 *    and/or other materials provided with the distribution.
 *
 * THIS SOFTWARE IS PROVIDED BY THE COPYRIGHT HOLDERS AND CONTRIBUTORS "AS IS"
 * AND ANY EXPRESS OR IMPLIED WARRANTIES, INCLUDING, BUT NOT LIMITED TO, THE
 * IMPLIED WARRANTIES OF MERCHANTABILITY AND FITNESS FOR A PARTICULAR PURPOSE
 * ARE DISCLAIMED. IN NO EVENT SHALL THE COPYRIGHT OWNER OR CONTRIBUTORS BE
 * LIABLE FOR ANY DIRECT, INDIRECT, INCIDENTAL, SPECIAL, EXEMPLARY, OR
 * CONSEQUENTIAL DAMAGES (INCLUDING, BUT NOT LIMITED TO, PROCUREMENT OF
 * SUBSTITUTE GOODS OR SERVICES; LOSS OF USE, DATA, OR PROFITS; OR BUSINESS
 * INTERRUPTION) HOWEVER CAUSED AND ON ANY THEORY OF LIABILITY, WHETHER IN
 * CONTRACT, STRICT LIABILITY, OR TORT (INCLUDING NEGLIGENCE OR OTHERWISE) 
 * ARISING IN ANY WAY OUT OF THE USE OF THIS SOFTWARE, EVEN IF ADVISED OF THE
 * POSSIBILITY OF SUCH DAMAGE.
 */
package org.opalj
package ai
package domain
package l1

import org.junit.runner.RunWith
import org.scalatest.junit.JUnitRunner
import org.scalatest.FlatSpec
import org.scalatest.Matchers

import org.opalj.br.reader.Java8FrameworkWithCaching
import org.opalj.br.reader.Java8LibraryFramework.{ ClassFiles ⇒ LibraryClassFiles }
import org.opalj.br.reader.BytecodeInstructionsCache
import org.opalj.br.analyses.{ Project, ProgressManagement }
import org.opalj.ai.debug.InterpretMethodsAnalysis.interpret

/**
 * This system test(suite) just loads a very large number of class files and performs
 * an abstract interpretation of all methods. It basically tests if we can load and
 * process a large number of different classes without exceptions.
 *
 * @author Michael Eichberg
 */
@RunWith(classOf[JUnitRunner])
class DefaultDomainTest extends FlatSpec with Matchers {

    import org.opalj.br.analyses.ProgressManagement.None
    behavior of "the l1.DefaultDomain"

    it should ("be able to perform an abstract interpretation of the JRE's classes") in {
        val project = org.opalj.br.TestSupport.createJREProject

        val (message, source) =
<<<<<<< HEAD
            interpret(project, classOf[DefaultDomain[_]], false, None, 10)
<<<<<<< HEAD

        if (source.nonEmpty)
            fail(message+" (details: "+source+")")
        else
            info(message)
    }

    it should ("be able to perform an abstract interpretation of the OPAL snapshot") in {
        val reader = new Java8FrameworkWithCaching(new BytecodeInstructionsCache)
        import reader.AllClassFiles
        val classFilesFolder = org.opalj.bi.TestSupport.locateTestResources("classfiles", "bi")
        val opalJARs = classFilesFolder.listFiles(new java.io.FilenameFilter() {
            def accept(dir: java.io.File, name: String) = name.startsWith("OPAL-")
        })
        info(opalJARs.mkString("analyzing the following jars: ", ", ", ""))
        opalJARs.size should not be (0)
        val project = Project(AllClassFiles(opalJARs))

        val (message, source) =
            interpret(project, classOf[DefaultDomain[_]], false, None, 10)
=======
>>>>>>> e6dac29fc758f33e30c1974a6440ffb56c7a37a2
=======
            interpret(project, classOf[DefaultDomain[_]], false, None, 3d)
>>>>>>> f97465b5

        if (source.nonEmpty)
            fail(message+" (details: "+source+")")
        else
            info(message)
    }

    // TODO Add a test to test that we can analyze "more" projects!
//    it should ("be able to perform an abstract interpretation of the OPAL snapshot") in {
//        val reader = new Java8FrameworkWithCaching(new BytecodeInstructionsCache)
//        import reader.AllClassFiles
//        val classFilesFolder = org.opalj.bi.TestSupport.locateTestResources("classfiles", "bi")
//        val opalJARs = classFilesFolder.listFiles(new java.io.FilenameFilter() {
//            def accept(dir: java.io.File, name: String) = name.startsWith("OPAL-")
//        })
//        info(opalJARs.mkString("analyzing the following jars: ", ", ", ""))
//        opalJARs.size should not be (0)
//        val project = Project(AllClassFiles(opalJARs))
//
//        val (message, source) =
//            interpret(project, classOf[DefaultDomain[_]], false, None, 10)
//
//        if (source.nonEmpty)
//            fail(message+" (details: "+source+")")
//        else
//            info(message)
//    }
}<|MERGE_RESOLUTION|>--- conflicted
+++ resolved
@@ -59,34 +59,7 @@
         val project = org.opalj.br.TestSupport.createJREProject
 
         val (message, source) =
-<<<<<<< HEAD
-            interpret(project, classOf[DefaultDomain[_]], false, None, 10)
-<<<<<<< HEAD
-
-        if (source.nonEmpty)
-            fail(message+" (details: "+source+")")
-        else
-            info(message)
-    }
-
-    it should ("be able to perform an abstract interpretation of the OPAL snapshot") in {
-        val reader = new Java8FrameworkWithCaching(new BytecodeInstructionsCache)
-        import reader.AllClassFiles
-        val classFilesFolder = org.opalj.bi.TestSupport.locateTestResources("classfiles", "bi")
-        val opalJARs = classFilesFolder.listFiles(new java.io.FilenameFilter() {
-            def accept(dir: java.io.File, name: String) = name.startsWith("OPAL-")
-        })
-        info(opalJARs.mkString("analyzing the following jars: ", ", ", ""))
-        opalJARs.size should not be (0)
-        val project = Project(AllClassFiles(opalJARs))
-
-        val (message, source) =
-            interpret(project, classOf[DefaultDomain[_]], false, None, 10)
-=======
->>>>>>> e6dac29fc758f33e30c1974a6440ffb56c7a37a2
-=======
             interpret(project, classOf[DefaultDomain[_]], false, None, 3d)
->>>>>>> f97465b5
 
         if (source.nonEmpty)
             fail(message+" (details: "+source+")")
