--- conflicted
+++ resolved
@@ -66,9 +66,9 @@
      * This is a runtime configurable setting that may affect the overall precision of
      * subsequent analyses that require knowledge about integers.
      */
-     def maxSpreadInteger = 25
-
-     protected def spread(a: Int, b: Int) = Math.abs(a - b)
+    def maxSpreadInteger  = 25
+
+    protected def spread(a: Int, b: Int) = Math.abs(a - b)
 
     /**
      * Determines if an exception is thrown in case of a '''potential''' division by zero.
@@ -218,12 +218,6 @@
     // -----------------------------------------------------------------------------------
 
     //
-    // RELATIONAL OPERATORS
-    //
-    override def lcmp(pc: PC, value1: DomainValue, value2: DomainValue): DomainValue =
-        newIntegerValue(pc)
-        
-    //
     // UNARY EXPRESSIONS
     //
     override def ineg(pc: PC, value: DomainValue) = value match {
@@ -331,7 +325,6 @@
     //
 
     override def i2b(pc: PC, value: DomainValue): DomainValue =
-<<<<<<< HEAD
         getIntValue(value)(v ⇒ ByteValue(pc, v.toByte))(ByteValue(pc))
 
     override def i2c(pc: PC, value: DomainValue): DomainValue =
@@ -343,20 +336,4 @@
     override def i2d(pc: PC, value: DomainValue): DomainValue = DoubleValue(pc)
     override def i2f(pc: PC, value: DomainValue): DomainValue = FloatValue(pc)
     override def i2l(pc: PC, value: DomainValue): DomainValue = LongValue(pc)
-=======
-        getIntValue(value)(v ⇒ newByteValue(pc, v.toByte))(newByteValue)
-
-    override def i2c(pc: PC, value: DomainValue): DomainValue =
-        getIntValue(value)(v ⇒ newCharValue(pc, v.toChar))(newByteValue)
-
-    override def i2s(pc: PC, value: DomainValue): DomainValue =
-        getIntValue(value)(v ⇒ newShortValue(pc, v.toShort))(newByteValue)
-
-    override def i2d(pc: PC, value: DomainValue): DomainValue = newDoubleValue(pc)
-    override def i2f(pc: PC, value: DomainValue): DomainValue = newFloatValue(pc)
-    override def i2l(pc: PC, value: DomainValue): DomainValue = newLongValue(pc)
 }
-private object PreciseIntegerValues {
-    private final val typesAnswer: IsPrimitiveValue = IsPrimitiveValue(IntegerType)
->>>>>>> 911bc444
-}
