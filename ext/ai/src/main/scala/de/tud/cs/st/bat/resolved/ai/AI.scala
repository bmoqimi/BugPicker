--- conflicted
+++ resolved
@@ -38,7 +38,6 @@
 import instructions._
 import de.tud.cs.st.util.{ Answer, Yes, No, Unknown }
 import scala.util.control.ControlThrowable
-import scala.annotation.tailrec
 
 /**
  * A highly-configurable abstract interpreter for BAT's resolved representation of Java
@@ -333,6 +332,7 @@
                     initialWorkList, alreadyEvaluated, operandsArray, localsArray)
 
         import domain._
+        import ObjectType._
         type SingleValueDomainTest = (DomainValue) ⇒ Answer
         type TwoValuesDomainTest = (DomainValue, DomainValue) ⇒ Answer
 
@@ -362,43 +362,6 @@
             targetPC: PC,
             operands: Operands,
             locals: Locals) {
-<<<<<<< HEAD
-            val doGotoTarget: Boolean = {
-                val forceContinuation = domain.flow(sourcePC, targetPC)
-                val currentOperands = operandsArray(targetPC)
-                if (currentOperands == null /* || localsArray(targetPC) == null )*/ ) {
-                    // we analyze the instruction for the first time ...
-                    operandsArray(targetPC) = operands
-                    localsArray(targetPC) = locals
-                    true // => do goto target
-                } else {
-                    val currentLocals = localsArray(targetPC)
-                    val mergeResult = domain.join(
-                        targetPC, currentOperands, currentLocals, operands, locals
-                    )
-                    if (tracer.isDefined)
-                        tracer.get.join[domain.type](
-                            domain,
-                            targetPC, currentOperands, currentLocals, operands, locals,
-                            mergeResult,
-                            forceContinuation
-                        )
-                    mergeResult match {
-                        case NoUpdate ⇒
-                            forceContinuation
-                        case StructuralUpdate((updatedOperands, updatedLocals)) ⇒
-                            operandsArray(targetPC) = updatedOperands
-                            localsArray(targetPC) = updatedLocals
-                            true // => do goto target
-                        case MetaInformationUpdate((updatedOperands, updatedLocals)) ⇒
-                            operandsArray(targetPC) = updatedOperands
-                            localsArray(targetPC) = updatedLocals
-                            forceContinuation
-                    }
-                }
-            }
-            if (doGotoTarget) {
-=======
             // The worklist containing the PC is manipulated ...:
             // - here (by this method)
             // - by the JSR / RET instructions
@@ -409,7 +372,6 @@
                 // we analyze the instruction for the first time ...
                 operandsArray(targetPC) = operands
                 localsArray(targetPC) = locals
->>>>>>> 0e28533b
                 worklist = targetPC :: worklist
                 if (tracer.isDefined) tracer.get.flow(sourcePC, targetPC)
             } else {
@@ -455,13 +417,10 @@
                 }
             }
 
-<<<<<<< HEAD
-=======
             worklist = domain.flow(
                 sourcePC, targetPC, operandsArray, localsArray, worklist, tracer)
         }
 
->>>>>>> 0e28533b
         while (worklist.nonEmpty) {
             if (isInterrupted) {
                 val result = AIResultBuilder.aborted(
