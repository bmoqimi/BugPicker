--- conflicted
+++ resolved
@@ -395,11 +395,7 @@
                 // handler will catch the exception... hence the method
                 // will not return abnormally w.r.t. the given exception
                 if (!isHandled)
-<<<<<<< HEAD
-                    domain.abnormalReturn(pc, exceptionValue)
-=======
-                    abnormalReturn(pc, exception)
->>>>>>> 4a19ed40
+                    abnormalReturn(pc, exceptionValue)
             }
             def handleExceptions(exceptions: Set[DomainValue]) {
                 exceptions.foreach(handleException(_))
@@ -637,11 +633,7 @@
                                     } else
                                         gotoTarget(branchTarget, nextOperands, locals)
                                 })
-<<<<<<< HEAD
-                                domain.abnormalReturn(pc, exceptionValue)
-=======
-                                abnormalReturn(pc, exception)
->>>>>>> 4a19ed40
+                                abnormalReturn(pc, exceptionValue)
 
                             case Values(exceptionTypes) ⇒
                                 val isHandled = exceptionTypes.forall(_.valueTypes.forall(exceptionType ⇒
@@ -674,11 +666,7 @@
                                 // handler will catch the exception(s)... hence the method
                                 // will not return abnormally
                                 if (!isHandled)
-<<<<<<< HEAD
-                                    domain.abnormalReturn(pc, exceptionValue)
-=======
-                                    abnormalReturn(pc, exception)
->>>>>>> 4a19ed40
+                                    abnormalReturn(pc, exceptionValue)
                         }
                     }
 
